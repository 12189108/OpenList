package stream

import (
	"context"
	"encoding/hex"
	"errors"
	"fmt"
	"io"
	"math"
	"os"
	"sync"
<<<<<<< HEAD
	"time"
=======
>>>>>>> 6499374d

	"github.com/OpenListTeam/OpenList/v4/internal/conf"
	"github.com/OpenListTeam/OpenList/v4/internal/errs"
	"github.com/OpenListTeam/OpenList/v4/internal/model"
	"github.com/OpenListTeam/OpenList/v4/pkg/buffer"
	"github.com/OpenListTeam/OpenList/v4/pkg/http_range"
	"github.com/OpenListTeam/OpenList/v4/pkg/utils"
	"github.com/rclone/rclone/lib/mmap"
	"go4.org/readerutil"
)

type FileStream struct {
	Ctx context.Context
	model.Obj
	io.Reader
	Mimetype          string
	WebPutAsTask      bool
	ForceStreamUpload bool
	Exist             model.Obj //the file existed in the destination, we can reuse some info since we wil overwrite it
	utils.Closers

	tmpFile   model.File //if present, tmpFile has full content, it will be deleted at last
	peekBuff  *buffer.Reader
	size      int64
	oriReader io.Reader // the original reader, used for caching
}

func (f *FileStream) GetSize() int64 {
	if f.size > 0 {
		return f.size
	}
	if file, ok := f.tmpFile.(*os.File); ok {
		info, err := file.Stat()
		if err == nil {
			return info.Size()
		}
	}
	return f.Obj.GetSize()
}

func (f *FileStream) GetMimetype() string {
	return f.Mimetype
}

func (f *FileStream) NeedStore() bool {
	return f.WebPutAsTask
}

func (f *FileStream) IsForceStreamUpload() bool {
	return f.ForceStreamUpload
}

func (f *FileStream) Close() error {
	if f.peekBuff != nil {
		f.peekBuff.Reset()
		f.peekBuff = nil
	}

	var err1, err2 error
	err1 = f.Closers.Close()
	if errors.Is(err1, os.ErrClosed) {
		err1 = nil
	}
	if file, ok := f.tmpFile.(*os.File); ok {
		err2 = os.RemoveAll(file.Name())
		if err2 != nil {
			err2 = errs.NewErr(err2, "failed to remove tmpFile [%s]", file.Name())
		} else {
			f.tmpFile = nil
		}
	}

	return errors.Join(err1, err2)
}

func (f *FileStream) GetExist() model.Obj {
	return f.Exist
}
func (f *FileStream) SetExist(obj model.Obj) {
	f.Exist = obj
}

// CacheFullAndWriter save all data into tmpFile or memory.
// It's not thread-safe!
func (f *FileStream) CacheFullAndWriter(up *model.UpdateProgress, writer io.Writer) (model.File, error) {
	if cache := f.GetFile(); cache != nil {
		if writer == nil {
			return cache, nil
		}
		_, err := cache.Seek(0, io.SeekStart)
		if err == nil {
			reader := f.Reader
			if up != nil {
				cacheProgress := model.UpdateProgressWithRange(*up, 0, 50)
				*up = model.UpdateProgressWithRange(*up, 50, 100)
				reader = &ReaderUpdatingProgress{
					Reader: &SimpleReaderWithSize{
						Reader: reader,
						Size:   f.GetSize(),
					},
					UpdateProgress: cacheProgress,
				}
			}
			_, err = utils.CopyWithBuffer(writer, reader)
			if err == nil {
				_, err = cache.Seek(0, io.SeekStart)
			}
		}
		if err != nil {
			return nil, err
		}
		return cache, nil
	}

	reader := f.Reader
	if up != nil {
		cacheProgress := model.UpdateProgressWithRange(*up, 0, 50)
		*up = model.UpdateProgressWithRange(*up, 50, 100)
		reader = &ReaderUpdatingProgress{
			Reader: &SimpleReaderWithSize{
				Reader: reader,
				Size:   f.GetSize(),
			},
			UpdateProgress: cacheProgress,
		}
	}
	if writer != nil {
		reader = io.TeeReader(reader, writer)
	}
	f.Reader = reader
	return f.cache(f.GetSize())
}

func (f *FileStream) GetFile() model.File {
	if f.tmpFile != nil {
		return f.tmpFile
	}
	if file, ok := f.Reader.(model.File); ok {
		return file
	}
	return nil
}

// RangeRead have to cache all data first since only Reader is provided.
// It's not thread-safe!
func (f *FileStream) RangeRead(httpRange http_range.Range) (io.Reader, error) {
	if httpRange.Length < 0 || httpRange.Start+httpRange.Length > f.GetSize() {
		httpRange.Length = f.GetSize() - httpRange.Start
	}
	if f.GetFile() != nil {
		return io.NewSectionReader(f.GetFile(), httpRange.Start, httpRange.Length), nil
	}

	size := httpRange.Start + httpRange.Length
	if f.peekBuff != nil && size <= int64(f.peekBuff.Len()) {
		return io.NewSectionReader(f.peekBuff, httpRange.Start, httpRange.Length), nil
	}

	cache, err := f.cache(size)
	if err != nil {
		return nil, err
	}

	return io.NewSectionReader(cache, httpRange.Start, httpRange.Length), nil
}

// *旧笔记
// 使用bytes.Buffer作为io.CopyBuffer的写入对象，CopyBuffer会调用Buffer.ReadFrom
// 即使被写入的数据量与Buffer.Cap一致，Buffer也会扩大

func (f *FileStream) cache(maxCacheSize int64) (model.File, error) {
	if maxCacheSize > int64(conf.MaxBufferLimit) {
		tmpF, err := utils.CreateTempFile(f.Reader, f.GetSize())
		if err != nil {
			return nil, err
		}
		f.Add(tmpF)
		f.tmpFile = tmpF
		f.Reader = tmpF
		return tmpF, nil
	}

	if f.peekBuff == nil {
		f.peekBuff = &buffer.Reader{}
		f.oriReader = f.Reader
	}
	bufSize := maxCacheSize - int64(f.peekBuff.Len())
	var buf []byte
	if conf.MmapThreshold > 0 && bufSize >= int64(conf.MmapThreshold) {
		m, err := mmap.Alloc(int(bufSize))
		if err == nil {
			f.Add(utils.CloseFunc(func() error {
				return mmap.Free(m)
			}))
			buf = m
		}
	}
	if buf == nil {
		buf = make([]byte, bufSize)
	}
	n, err := io.ReadFull(f.oriReader, buf)
	if bufSize != int64(n) {
		return nil, fmt.Errorf("failed to read all data: (expect =%d, actual =%d) %w", bufSize, n, err)
	}
	f.peekBuff.Append(buf)
	if int64(f.peekBuff.Len()) >= f.GetSize() {
		f.Reader = f.peekBuff
		f.oriReader = nil
	} else {
		f.Reader = io.MultiReader(f.peekBuff, f.oriReader)
	}
	return f.peekBuff, nil
}

func (f *FileStream) SetTmpFile(file model.File) {
	f.AddIfCloser(file)
	f.tmpFile = file
	f.Reader = file
}

var _ model.FileStreamer = (*SeekableStream)(nil)
var _ model.FileStreamer = (*FileStream)(nil)

//var _ seekableStream = (*FileStream)(nil)

// for most internal stream, which is either RangeReadCloser or MFile
// Any functionality implemented based on SeekableStream should implement a Close method,
// whose only purpose is to close the SeekableStream object. If such functionality has
// additional resources that need to be closed, they should be added to the Closer property of
// the SeekableStream object and be closed together when the SeekableStream object is closed.
type SeekableStream struct {
	*FileStream
	// should have one of belows to support rangeRead
	rangeReadCloser model.RangeReadCloserIF
}

func NewSeekableStream(fs *FileStream, link *model.Link) (*SeekableStream, error) {
	if len(fs.Mimetype) == 0 {
		fs.Mimetype = utils.GetMimeType(fs.Obj.GetName())
	}

	if fs.Reader != nil {
		fs.Add(link)
		return &SeekableStream{FileStream: fs}, nil
	}

	if link != nil {
		size := link.ContentLength
		if size <= 0 {
			size = fs.GetSize()
		}
		rr, err := GetRangeReaderFromLink(size, link)
		if err != nil {
			return nil, err
		}
		rrc := &model.RangeReadCloser{
			RangeReader: rr,
		}
		if _, ok := rr.(*model.FileRangeReader); ok {
			fs.Reader, err = rrc.RangeRead(fs.Ctx, http_range.Range{Length: -1})
			if err != nil {
				return nil, err
			}
		}
		fs.size = size
		fs.Add(link)
		fs.Add(rrc)
		return &SeekableStream{FileStream: fs, rangeReadCloser: rrc}, nil
	}
	return nil, fmt.Errorf("illegal seekableStream")
}

// RangeRead is not thread-safe, pls use it in single thread only.
func (ss *SeekableStream) RangeRead(httpRange http_range.Range) (io.Reader, error) {
	if ss.GetFile() == nil && ss.rangeReadCloser != nil {
		rc, err := ss.rangeReadCloser.RangeRead(ss.Ctx, httpRange)
		if err != nil {
			return nil, err
		}
		return rc, nil
	}
	return ss.FileStream.RangeRead(httpRange)
}

// only provide Reader as full stream when it's demanded. in rapid-upload, we can skip this to save memory
func (ss *SeekableStream) Read(p []byte) (n int, err error) {
	if err := ss.generateReader(); err != nil {
		return 0, err
	}
	return ss.FileStream.Read(p)
}

func (ss *SeekableStream) generateReader() error {
	if ss.Reader == nil {
		if ss.rangeReadCloser == nil {
			return fmt.Errorf("illegal seekableStream")
		}
		rc, err := ss.rangeReadCloser.RangeRead(ss.Ctx, http_range.Range{Length: -1})
		if err != nil {
			return err
		}
		ss.Reader = rc
	}
	return nil
}

func (ss *SeekableStream) CacheFullAndWriter(up *model.UpdateProgress, writer io.Writer) (model.File, error) {
	if err := ss.generateReader(); err != nil {
		return nil, err
	}
	return ss.FileStream.CacheFullAndWriter(up, writer)
}

type ReaderWithSize interface {
	io.Reader
	GetSize() int64
}

type SimpleReaderWithSize struct {
	io.Reader
	Size int64
}

func (r *SimpleReaderWithSize) GetSize() int64 {
	return r.Size
}

func (r *SimpleReaderWithSize) Close() error {
	if c, ok := r.Reader.(io.Closer); ok {
		return c.Close()
	}
	return nil
}

type ReaderUpdatingProgress struct {
	Reader ReaderWithSize
	model.UpdateProgress
	offset int
}

func (r *ReaderUpdatingProgress) Read(p []byte) (n int, err error) {
	n, err = r.Reader.Read(p)
	r.offset += n
	r.UpdateProgress(math.Min(100.0, float64(r.offset)/float64(r.Reader.GetSize())*100.0))
	return n, err
}

func (r *ReaderUpdatingProgress) Close() error {
	if c, ok := r.Reader.(io.Closer); ok {
		return c.Close()
	}
	return nil
}

type RangeReadReadAtSeeker struct {
	ss        *SeekableStream
	masterOff int64
	readerMap sync.Map
	headCache *headCache
}

type headCache struct {
	reader io.Reader
	bufs   [][]byte
}

func (c *headCache) head(p []byte) (int, error) {
	n := 0
	for _, buf := range c.bufs {
		n += copy(p[n:], buf)
		if n == len(p) {
			return n, nil
		}
	}
	nn, err := io.ReadFull(c.reader, p[n:])
	if nn > 0 {
		buf := make([]byte, nn)
		copy(buf, p[n:])
		c.bufs = append(c.bufs, buf)
		n += nn
		if err == io.ErrUnexpectedEOF {
			err = io.EOF
		}
	}
	return n, err
}

func (r *headCache) Close() error {
	clear(r.bufs)
	r.bufs = nil
	return nil
}

func (r *RangeReadReadAtSeeker) InitHeadCache() {
	if r.ss.GetFile() == nil && r.masterOff == 0 {
		value, _ := r.readerMap.LoadAndDelete(int64(0))
		r.headCache = &headCache{reader: value.(io.Reader)}
		r.ss.Closers.Add(r.headCache)
	}
}

func NewReadAtSeeker(ss *SeekableStream, offset int64, forceRange ...bool) (model.File, error) {
	if ss.GetFile() != nil {
		_, err := ss.GetFile().Seek(offset, io.SeekStart)
		if err != nil {
			return nil, err
		}
		return ss.GetFile(), nil
	}
	r := &RangeReadReadAtSeeker{
		ss:        ss,
		masterOff: offset,
	}
	if offset != 0 || utils.IsBool(forceRange...) {
		if offset < 0 || offset > ss.GetSize() {
			return nil, errors.New("offset out of range")
		}
		_, err := r.getReaderAtOffset(offset)
		if err != nil {
			return nil, err
		}
	} else {
		r.readerMap.Store(int64(offset), ss)
	}
	return r, nil
}

func NewMultiReaderAt(ss []*SeekableStream) (readerutil.SizeReaderAt, error) {
	readers := make([]readerutil.SizeReaderAt, 0, len(ss))
	for _, s := range ss {
		ra, err := NewReadAtSeeker(s, 0)
		if err != nil {
			return nil, err
		}
		readers = append(readers, io.NewSectionReader(ra, 0, s.GetSize()))
	}
	return readerutil.NewMultiReaderAt(readers...), nil
}

func (r *RangeReadReadAtSeeker) getReaderAtOffset(off int64) (io.Reader, error) {
	var rr io.Reader
	var cur int64 = -1
	r.readerMap.Range(func(key, value any) bool {
		k := key.(int64)
		if off == k {
			cur = k
			rr = value.(io.Reader)
			return false
		}
		if off > k && off-k <= 4*utils.MB && (rr == nil || k < cur) {
			rr = value.(io.Reader)
			cur = k
		}
		return true
	})
	if cur >= 0 {
		r.readerMap.Delete(int64(cur))
	}
	if off == int64(cur) {
		// logrus.Debugf("getReaderAtOffset match_%d", off)
		return rr, nil
	}

	if rr != nil {
		n, _ := utils.CopyWithBufferN(io.Discard, rr, off-cur)
		cur += n
		if cur == off {
			// logrus.Debugf("getReaderAtOffset old_%d", off)
			return rr, nil
		}
	}
	// logrus.Debugf("getReaderAtOffset new_%d", off)

	reader, err := r.ss.RangeRead(http_range.Range{Start: off, Length: -1})
	if err != nil {
		return nil, err
	}
	return reader, nil
}

func (r *RangeReadReadAtSeeker) ReadAt(p []byte, off int64) (n int, err error) {
	if off < 0 || off >= r.ss.GetSize() {
		return 0, io.EOF
	}
	if off == 0 && r.headCache != nil {
		return r.headCache.head(p)
	}
	var rr io.Reader
	rr, err = r.getReaderAtOffset(off)
	if err != nil {
		return 0, err
	}
	n, err = io.ReadFull(rr, p)
	if n > 0 {
		off += int64(n)
		switch err {
		case nil:
			r.readerMap.Store(int64(off), rr)
		case io.ErrUnexpectedEOF:
			err = io.EOF
		}
	}
	return n, err
}

func (r *RangeReadReadAtSeeker) Seek(offset int64, whence int) (int64, error) {
	switch whence {
	case io.SeekStart:
	case io.SeekCurrent:
		offset += r.masterOff
	case io.SeekEnd:
		offset += r.ss.GetSize()
	default:
		return 0, errors.New("Seek: invalid whence")
	}
	if offset < 0 || offset > r.ss.GetSize() {
		return 0, errors.New("Seek: invalid offset")
	}
	r.masterOff = offset
	return offset, nil
}

func (r *RangeReadReadAtSeeker) Read(p []byte) (n int, err error) {
	n, err = r.ReadAt(p, r.masterOff)
	if n > 0 {
		r.masterOff += int64(n)
	}
	return n, err
}

// ChunkInfo 存储分片上传的信息
type ChunkInfo struct {
	UploadID   string `json:"upload_id"`
	ChunkIndex int    `json:"chunk_index"`
	ChunkSize  int64  `json:"chunk_size"`
	TotalSize  int64  `json:"total_size"`
	TotalChunk int    `json:"total_chunk"`
	FileName   string `json:"file_name"`
	FilePath   string `json:"file_path"`
	FileHash   string `json:"file_hash,omitempty"` // SHA256哈希值，用于校验
}

// ChunkedUploader 管理分片上传
type ChunkedUploader struct {
	mutex      sync.Mutex
	uploadID   string
	chunks     map[int]*os.File
	chunkSize  int64
	totalSize  int64
	totalChunk int
	fileName   string
	filePath   string
	completed  bool
	mimetype   string
	fileHash   string    // 文件的SHA256哈希值，用于完整性校验
	lastActive time.Time // 最后huo动时间，用于清理长时间未活动的上传
}

const DefaultChunkSize int64 = 5 * 1024 * 1024 // 5MB默认分片大小

// NewChunkedUploader 创建新的分片上传管理器
func NewChunkedUploader(fileName, filePath string, totalSize int64, chunkSize int64, fileHash string) *ChunkedUploader {
	if chunkSize <= 0 {
		chunkSize = DefaultChunkSize
	}

	totalChunk := int((totalSize + chunkSize - 1) / chunkSize)
	uploadID := utils.NewUUID()

	return &ChunkedUploader{
		uploadID:   uploadID,
		chunks:     make(map[int]*os.File),
		chunkSize:  chunkSize,
		totalSize:  totalSize,
		totalChunk: totalChunk,
		fileName:   fileName,
		filePath:   filePath,
		completed:  false,
		mimetype:   utils.GetMimeType(fileName),
		fileHash:   fileHash,   // 保存文件哈希值
		lastActive: time.Now(), // 初始化最后活动时间
	}
}

// UploadChunk 上传单个分片
func (cu *ChunkedUploader) UploadChunk(chunkIndex int, reader io.Reader) error {
	cu.mutex.Lock()
	defer cu.mutex.Unlock()

	if cu.completed {
		return errors.New("upload already completed")
	}

	if chunkIndex < 0 || chunkIndex >= cu.totalChunk {
		return errors.New("invalid chunk index")
	}

	// 更新最后活动时间
	cu.lastActive = time.Now()

	// 使用配置中的临时目录创建临时文件存储片
	tmpFile, err := os.CreateTemp(conf.Conf.TempDir, fmt.Sprintf("chunk_%s_%d", cu.uploadID, chunkIndex))
	if err != nil {
		return err
	}

	// 计算当前分片的大小
	var chunkSize int64
	if chunkIndex == cu.totalChunk-1 {
		chunkSize = cu.totalSize - int64(chunkIndex)*cu.chunkSize
	} else {
		chunkSize = cu.chunkSize
	}

	// 将分片数据写入临时文件
	written, err := io.CopyN(tmpFile, reader, chunkSize)
	if err != nil && err != io.EOF {
		tmpFile.Close()
		os.Remove(tmpFile.Name())
		return err
	}

	if written != chunkSize {
		tmpFile.Close()
		os.Remove(tmpFile.Name())
		return fmt.Errorf("expected chunk size %d, got %d", chunkSize, written)
	}

	// 确保数据实际写入磁盘
	if err := tmpFile.Sync(); err != nil {
		tmpFile.Close()
		os.Remove(tmpFile.Name())
		return fmt.Errorf("failed to sync file: %v", err)
	}

	// 重置文件指针位置
	if _, err := tmpFile.Seek(0, io.SeekStart); err != nil {
		tmpFile.Close()
		os.Remove(tmpFile.Name())
		return err
	}

	// 如果已存在相同索引的分片，则删除旧的
	if oldChunk, exists := cu.chunks[chunkIndex]; exists {
		oldChunk.Close()
		os.Remove(oldChunk.Name())
	}

	cu.chunks[chunkIndex] = tmpFile
	return nil
}

// CompleteUpload 完成上传并合并所有分片
func (cu *ChunkedUploader) CompleteUpload() (*FileStream, error) {
	cu.mutex.Lock()
	defer cu.mutex.Unlock()

	if cu.completed {
		return nil, errors.New("upload already completed")
	}

	// 检查是否所有分片都已上传
	for i := 0; i < cu.totalChunk; i++ {
		if _, exists := cu.chunks[i]; !exists {
			return nil, fmt.Errorf("missing chunk at index %d", i)
		}
	}

	// 创建临时文件用于合并，使用配置中的临时目录
	mergedFile, err := os.CreateTemp(conf.Conf.TempDir, fmt.Sprintf("merged_%s", cu.uploadID))
	if err != nil {
		return nil, err
	}

	// 按顺序合并所有分片
	for i := 0; i < cu.totalChunk; i++ {
		chunk := cu.chunks[i]

		// 确保读取位置在开始
		if _, err := chunk.Seek(0, io.SeekStart); err != nil {
			mergedFile.Close()
			os.Remove(mergedFile.Name())
			return nil, err
		}

		// 将分片数据复制到合并文件中
		if _, err := io.Copy(mergedFile, chunk); err != nil {
			mergedFile.Close()
			os.Remove(mergedFile.Name())
			return nil, err
		}

		// 关闭并删除分片文件
		chunk.Close()
		os.Remove(chunk.Name())
		delete(cu.chunks, i)
	}

	// 将文件指针重置到开始位置
	if _, err := mergedFile.Seek(0, io.SeekStart); err != nil {
		mergedFile.Close()
		os.Remove(mergedFile.Name())
		return nil, err
	}

	// 如果提供了SHA256哈希值，进行校验
	var hashInfo utils.HashInfo
	if cu.fileHash != "" {
		logrus.Infof("验证文件SHA256: %s", cu.fileHash)

		// 计算合并后文件的SHA256哈希值
		hasher := utils.NewMultiHasher([]*utils.HashType{utils.SHA256})

		// 重置文件位置用于读取
		if _, err := mergedFile.Seek(0, io.SeekStart); err != nil {
			mergedFile.Close()
			os.Remove(mergedFile.Name())
			return nil, err
		}

		if _, err := io.Copy(hasher, mergedFile); err != nil {
			mergedFile.Close()
			os.Remove(mergedFile.Name())
			return nil, err
		}

		// 获取哈希结果
		hashValue, err := hasher.Sum(utils.SHA256)
		if err != nil {
			logrus.Warnf("无法计算SHA256哈希: %v", err)
		} else {
			calculatedHash := hex.EncodeToString(hashValue)

			// 比较哈希值
			if calculatedHash != cu.fileHash {
				mergedFile.Close()
				os.Remove(mergedFile.Name())
				return nil, fmt.Errorf("文件哈希校验失败: 期望 %s, 实际 %s", cu.fileHash, calculatedHash)
			}
			logrus.Infof("文件哈希校验成功: %s", calculatedHash)
			hashInfo = utils.NewHashInfo(utils.SHA256, calculatedHash)
		}

		// 再次重置文件位置以便后续读取
		if _, err := mergedFile.Seek(0, io.SeekStart); err != nil {
			mergedFile.Close()
			os.Remove(mergedFile.Name())
			return nil, err
		}
	}

	// 创建 FileStream 对象
	obj := &model.Object{
		Name:     cu.fileName,
		Size:     cu.totalSize,
		Modified: time.Now(),
	}

	// 如果有哈希信息，则设置到对象中
	if cu.fileHash != "" {
		obj.HashInfo = hashInfo
	}

	fileStream := &FileStream{
		Obj:      obj,
		Reader:   mergedFile,
		Mimetype: cu.mimetype,
	}

	fileStream.Add(mergedFile)
	fileStream.SetTmpFile(mergedFile)

	cu.completed = true
	return fileStream, nil
}

// GetUploadedChunks 获取已上传的分片索引列表
func (cu *ChunkedUploader) GetUploadedChunks() []int {
	cu.mutex.Lock()
	defer cu.mutex.Unlock()

	// 更新最后活动时间
	cu.lastActive = time.Now()

	// 收集已上传的分片索引
	uploadedChunks := make([]int, 0, len(cu.chunks))
	for chunkIndex := range cu.chunks {
		uploadedChunks = append(uploadedChunks, chunkIndex)
	}

	return uploadedChunks
}

// GetInfo 获取分片上传的信息
func (cu *ChunkedUploader) GetInfo() ChunkInfo {
	cu.mutex.Lock()
	defer cu.mutex.Unlock()

	return ChunkInfo{
		UploadID:   cu.uploadID,
		ChunkSize:  cu.chunkSize,
		TotalSize:  cu.totalSize,
		TotalChunk: cu.totalChunk,
		FileName:   cu.fileName,
		FilePath:   cu.filePath,
		FileHash:   cu.fileHash, // 返回文件哈希值
	}
}

// ChunkedUploaderManager 管理所有活跃的分片上传
var ChunkedUploaderManager = NewChunkedUploaderManager()

// ChunkedUploaderManager 结构体定义
type chunkedUploaderManager struct {
	mutex     sync.Mutex
	uploaders map[string]*ChunkedUploader
}

// NewChunkedUploaderManager 创建新的上传管理器
func NewChunkedUploaderManager() *chunkedUploaderManager {
	return &chunkedUploaderManager{
		uploaders: make(map[string]*ChunkedUploader),
	}
}

// CreateUploader 创建新的分片上传并返回uploadID
func (m *chunkedUploaderManager) CreateUploader(fileName, filePath string, totalSize int64, chunkSize int64, fileHash string) *ChunkedUploader {
	m.mutex.Lock()
	defer m.mutex.Unlock()

	uploader := NewChunkedUploader(fileName, filePath, totalSize, chunkSize, fileHash)
	m.uploaders[uploader.uploadID] = uploader
	return uploader
}

// CreateUploaderWithID 使用指定ID创建新的分片上传，适用于断点续传
// 当网页刷新后，可以使用文件哈希作为ID恢复上传状态
func (m *chunkedUploaderManager) CreateUploaderWithID(uploadID, fileName, filePath string, totalSize int64, chunkSize int64, fileHash string) *ChunkedUploader {
	m.mutex.Lock()
	defer m.mutex.Unlock()

	// 检查是否已存在相同ID的上传器，如有则返回现有上传器
	if existingUploader, exists := m.uploaders[uploadID]; exists {
		// 更新最后活动时间
		existingUploader.lastActive = time.Now()
		return existingUploader
	}

	// 创建新的上传器，使用指定的ID
	uploader := &ChunkedUploader{
		uploadID:   uploadID, // 使用指定的上传ID
		chunks:     make(map[int]*os.File),
		chunkSize:  chunkSize,
		totalSize:  totalSize,
		totalChunk: int((totalSize + chunkSize - 1) / chunkSize),
		fileName:   fileName,
		filePath:   filePath,
		completed:  false,
		mimetype:   utils.GetMimeType(fileName),
		fileHash:   fileHash,
		lastActive: time.Now(),
	}

	m.uploaders[uploadID] = uploader
	return uploader
}

// GetUploader 通过uploadID获取上传器
func (m *chunkedUploaderManager) GetUploader(uploadID string) (*ChunkedUploader, error) {
	m.mutex.Lock()
	defer m.mutex.Unlock()

	uploader, exists := m.uploaders[uploadID]
	if !exists {
		return nil, errors.New("uploader not found")
	}
	return uploader, nil
}

// RemoveUploader 移除上传器并清理相关的临时文件
func (m *chunkedUploaderManager) RemoveUploader(uploadID string) {
	m.mutex.Lock()
	defer m.mutex.Unlock()

	// 获取上传器并清理所有临时文件
	if uploader, exists := m.uploaders[uploadID]; exists {
		// 关闭并删除所有分片临时文件
		for chunkIndex, chunkFile := range uploader.chunks {
			if chunkFile != nil {
				chunkFile.Close()
				os.Remove(chunkFile.Name())
				delete(uploader.chunks, chunkIndex)
			}
		}
	}

	// 从管理器中删除上传器
	delete(m.uploaders, uploadID)
}

// 定期清理未活动的上传
func (m *chunkedUploaderManager) CleanupInactiveUploads(timeout time.Duration) {
	m.mutex.Lock()
	defer m.mutex.Unlock()

	now := time.Now()
	for uploadID, uploader := range m.uploaders {
		// 检查最后活动时间是否超过超时限制
		if now.Sub(uploader.lastActive) > timeout {
			// 关闭并删除所有分片临时文件
			for chunkIndex, chunkFile := range uploader.chunks {
				if chunkFile != nil {
					chunkFile.Close()
					os.Remove(chunkFile.Name())
					delete(uploader.chunks, chunkIndex)
				}
			}
			// 从管理器中删除上传器
			delete(m.uploaders, uploadID)
			logrus.Infof("清理未活动上传: %s", uploadID)
		}
	}
}

// StartCleanupTask 启动定期清理任务，清理长时间未活动的上传
// 此函数应在程序启动时调用
func StartCleanupTask() {
	const cleanupInterval = 30 * time.Minute // 每30分钟检查一次
	const inactiveTimeout = 1 * time.Hour    // 2小时未活动的上传将被清理

	go func() {
		ticker := time.NewTicker(cleanupInterval)
		defer ticker.Stop()

		for range ticker.C {
			ChunkedUploaderManager.CleanupInactiveUploads(inactiveTimeout)
		}
	}()

	logrus.Info("已启动分片上传清理任务，将定期清理长时间未活动的上传")
}<|MERGE_RESOLUTION|>--- conflicted
+++ resolved
@@ -9,10 +9,8 @@
 	"math"
 	"os"
 	"sync"
-<<<<<<< HEAD
 	"time"
-=======
->>>>>>> 6499374d
+	"sync"
 
 	"github.com/OpenListTeam/OpenList/v4/internal/conf"
 	"github.com/OpenListTeam/OpenList/v4/internal/errs"
